--- conflicted
+++ resolved
@@ -72,11 +72,7 @@
                 qemu; # 8.2.4
 
               inherit (pkgs.python3Packages)
-<<<<<<< HEAD
-                yq
-=======
                 pyyaml
->>>>>>> bc4d1fd2
                 python
                 click;
             };
